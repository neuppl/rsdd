use crate::repr::cnf::Cnf;
use crate::repr::var_label::{Literal, VarLabel};
use core::fmt::{Debug, Formatter, Result};
use core::hash::Hash;
use petgraph::graph::{Node, UnGraph};
use std::collections::{HashMap, HashSet};

<<<<<<< HEAD
#[derive(Clone, Debug)]
=======
use crate::builder::var_order::VarOrder;

use super::btree::BTree;

#[derive(Clone)]
>>>>>>> f0ba81b1
struct Hypergraph<T: Clone + Debug + PartialEq + Eq + Hash> {
    vertices: HashSet<T>,
    hyperedges: Vec<HashSet<T>>,
    assoc_cache: HashMap<T, HashSet<usize>>,
}

impl<T: Clone + Debug + PartialEq + Eq + Hash> Debug for Hypergraph<T> {
    fn fmt(&self, f: &mut Formatter<'_>) -> Result {
        f.debug_struct("Hypergraph")
            .field("vertices", &self.vertices)
            .field("hyperedges", &self.hyperedges)
            .finish()
    }
}

impl<T: Clone + Debug + PartialEq + Eq + Hash> Hypergraph<T> {
    pub fn new_with_cache(
        vertices: HashSet<T>,
        hyperedges: Vec<HashSet<T>>,
        assoc_cache: HashMap<T, HashSet<usize>>,
    ) -> Hypergraph<T> {
        Hypergraph {
            vertices,
            hyperedges,
            assoc_cache,
        }
    }
    pub fn new(vertices: HashSet<T>, hyperedges: Vec<HashSet<T>>) -> Hypergraph<T> {
        let cache = Self::cache_from(&vertices, &hyperedges);
        Self::new_with_cache(vertices, hyperedges, cache)
    }
    /// assumes that hyperedges only includes elements from vertices
    fn cache_from(
        vertices: &HashSet<T>,
        hyperedges: &Vec<HashSet<T>>,
    ) -> HashMap<T, HashSet<usize>> {
        let mut assoc_cache: HashMap<T, HashSet<usize>> = HashMap::new();
        for (ix, vs) in hyperedges.iter().enumerate() {
            for v in vs.clone() {
                match assoc_cache.get_mut(&v) {
                    None => {
                        assoc_cache.insert(v, HashSet::from([ix]));
                    }
                    Some(ixs) => {
                        ixs.insert(ix);
                    }
                }
            }
        }
        assoc_cache
    }
    pub fn edges(&self) -> &Vec<HashSet<T>> {
        &self.hyperedges
    }
    pub fn edges_for(&self, node: &T) -> Option<Vec<&HashSet<T>>> {
        let edge_ixs = self.assoc_cache.get(node)?;
        Some(
            self.hyperedges
                .iter()
                .enumerate()
                .filter(|(i, _)| edge_ixs.contains(i))
                .map(|(_, e)| e)
                .collect::<Vec<&HashSet<T>>>(),
        )
    }
    pub fn size(&self) -> usize {
        self.hyperedges.len()
    }
    pub fn order(&self) -> usize {
        self.vertices.len()
    }
    /// finds all edges that are in both part1 and part2
    fn get_cut_edges(&self, part1: &Vec<T>, part2: &Vec<T>) -> Vec<HashSet<T>> {
        let mut r = Vec::new();
        for e in self.hyperedges.iter() {
            let contains_part1 = part1.iter().any(|i| e.contains(i));
            let contains_part2 = part2.iter().any(|i| e.contains(i));
            if contains_part1 && contains_part2 {
                r.push(e.clone())
            }
        }
        r
    }
    fn count_cut_edges(&self, part1: &Vec<T>, part2: &Vec<T>) -> usize {
        let mut r = 0;
        for e in self.hyperedges.iter() {
            let contains_part1 = part1.iter().any(|i| e.contains(i));
            let contains_part2 = part2.iter().any(|i| e.contains(i));
            if contains_part1 && contains_part2 {
                r = r + 1;
            }
        }
        r
    }
    // pub fn get_dtree(&self) -> BTree<(), T> {
    // follow Kernighan-Lin algorithm for finding a minimum-cut 2-partition
    // todo!()
    // }
}

fn dedupe_hashsets<T: Hash + Eq>(hss: Vec<HashSet<T>>) -> Vec<HashSet<T>> {
    let mut cache: HashMap<usize, Vec<HashSet<T>>> = HashMap::new();
    for cur in hss {
        let len = cur.len();
        match cache.get_mut(&len) {
            None => {
                cache.insert(len, vec![cur]);
            }
            Some(cached_hss) => {
                let mut add = true;
                for hs in cached_hss.iter() {
                    if hs.symmetric_difference(&cur).next().is_none() {
                        add = false;
                        break;
                    }
                }
                if add {
                    cached_hss.push(cur);
                }
            }
        }
    }
    cache.into_values().flatten().collect()
}

fn from_cnf(cnf: &Cnf) -> Hypergraph<VarLabel> {
    let mut vars: HashSet<VarLabel> = HashSet::new();
    let mut hedges: Vec<HashSet<VarLabel>> = vec![];

    for clause in cnf.clauses() {
        let hedge = clause
            .iter()
            .map(|l| {
                let var = l.get_label();
                vars.insert(var);
                var
            })
            .collect::<HashSet<VarLabel>>();
        hedges.push(hedge);
    }

    Hypergraph::new(vars, dedupe_hashsets(hedges))
}

mod test {
    use super::*;
    use petgraph::dot::{Config, Dot};

    #[test]
    fn cnf_to_ig() {
        let v = vec![
            vec![
                Literal::new(VarLabel::new(0), true),
                Literal::new(VarLabel::new(1), false),
                Literal::new(VarLabel::new(2), true),
            ],
            vec![
                Literal::new(VarLabel::new(1), false),
                Literal::new(VarLabel::new(2), true),
            ],
            vec![
                Literal::new(VarLabel::new(2), true),
                Literal::new(VarLabel::new(3), false),
            ],
            vec![
                Literal::new(VarLabel::new(2), true),
                Literal::new(VarLabel::new(4), false),
            ],
            vec![Literal::new(VarLabel::new(5), true)],
        ];
        let cnf = Cnf::new(v);
        let ig = cnf.interaction_graph();
        println!("{:?}", Dot::with_config(&ig, &[Config::EdgeNoLabel]));
        let nodes = ig
            .raw_nodes()
            .iter()
            .map(|n| n.weight.clone())
            .collect::<Vec<VarLabel>>();

        fn var(x: u64) -> VarLabel {
            VarLabel::new(x)
        }
        let expected: Vec<HashSet<VarLabel>> = vec![
            HashSet::from([var(5)]),
            HashSet::from([var(1), var(2)]),
            HashSet::from([var(0), var(1), var(2)]),
            HashSet::from([var(2), var(3)]),
            HashSet::from([var(2), var(4)]),
        ];

        let g = from_cnf(&cnf);
        assert_eq!(
            expected.len(),
            g.hyperedges.len(),
            "Expected {} edges, but found {} in {:?}",
            expected.len(),
            g.hyperedges.len(),
            g.hyperedges
        );
        for es in expected {
            assert!(
                g.hyperedges
                    .iter()
                    .any(|hes| hes.symmetric_difference(&es).next().is_none()),
                "Did not find {es:?} in {:?}",
                g.hyperedges
            );
        }
    }
}<|MERGE_RESOLUTION|>--- conflicted
+++ resolved
@@ -2,18 +2,9 @@
 use crate::repr::var_label::{Literal, VarLabel};
 use core::fmt::{Debug, Formatter, Result};
 use core::hash::Hash;
-use petgraph::graph::{Node, UnGraph};
 use std::collections::{HashMap, HashSet};
 
-<<<<<<< HEAD
-#[derive(Clone, Debug)]
-=======
-use crate::builder::var_order::VarOrder;
-
-use super::btree::BTree;
-
 #[derive(Clone)]
->>>>>>> f0ba81b1
 struct Hypergraph<T: Clone + Debug + PartialEq + Eq + Hash> {
     vertices: HashSet<T>,
     hyperedges: Vec<HashSet<T>>,
