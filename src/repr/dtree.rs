//! Implementation of a decomposition tree (dtree)
//! A dtree describes a decomposition structure on clauses of a CNF. See Chapter
//! 9.5 of 'Modeling and Reasoning with Bayesian Networks' by Adnan Darwiche
//!

use bit_set::BitSet;
use std::{cmp::Ordering, iter::FromIterator};

use crate::repr::{
    cnf::Cnf,
    var_label::{Literal, VarLabel},
};

use super::{var_order::VarOrder, vtree::VTree};

type VarSet = BitSet;

#[derive(Clone, Debug)]
pub enum DTree {
    Node {
        l: Box<DTree>,
        r: Box<DTree>,
        cutset: Option<VarSet>,
        vars: Option<VarSet>,
    },
    Leaf {
        v: Vec<Literal>,
        cutset: Option<VarSet>,
        vars: Option<VarSet>,
    },
}

impl DTree {
    fn get_vars(&self) -> &VarSet {
        match self {
<<<<<<< HEAD
            Self::Leaf { v :_, cutset: _, vars } => vars.as_ref().unwrap(),
=======
            Self::Leaf {
                v: _,
                cutset: _,
                vars,
            } => vars.as_ref().unwrap(),
>>>>>>> f79bf93b
            Self::Node {
                l: _,
                r: _,
                cutset: _,
                vars,
            } => vars.as_ref().unwrap(),
        }
    }

    fn init_vars(&mut self) -> VarSet {
        match self {
            Self::Leaf {
                v,
                cutset: _,
                ref mut vars,
            } => {
                let r = BitSet::from_iter(v.iter().map(|x| x.get_label().value_usize()));
                *vars = Some(r.clone());
                r
            }
            Self::Node {
                l,
                r,
                cutset: _,
                ref mut vars,
            } if vars.is_none() => {
                let l_vars = l.init_vars();
                let r_vars = r.init_vars();
                let r: BitSet = l_vars.union(&r_vars).collect();
                *vars = Some(r.clone());
                r
            }
            Self::Node {
                l: _,
                r: _,
                cutset: _,
                ref mut vars,
            } if vars.is_some() => vars.as_ref().unwrap().clone(),
            _ => panic!(),
        }
    }

    fn gen_cutset(&mut self, parent_vars: &BitSet) {
        match self {
            Self::Leaf { v: _, cutset, vars } => {
                // cutset of leaf is all vars mentioned in leaf not mentioned in parent
                // println!("parent vars: {:?}", parent_vars);
                let mut c = vars.as_ref().unwrap().clone();
                c.difference_with(parent_vars);
                *cutset = Some(c);
            }
            Self::Node {
                l,
                r,
                cutset,
                vars: _,
            } => {
                // cutset of a node is (vars(l) ∩ vars(r)) \ cutset(ancestor)
                let mut cuts = l.get_vars().clone();
                let r_cuts = r.get_vars().clone();
                cuts.intersect_with(&r_cuts);
                cuts.difference_with(parent_vars);

                let mut all_parents = cuts.clone();
                all_parents.union_with(parent_vars);

                l.gen_cutset(&all_parents);
                r.gen_cutset(&all_parents);
                *cutset = Some(cuts);
            }
        }
    }

    fn balanced(leaves: &[&Vec<Literal>]) -> DTree {
        assert!(!leaves.is_empty());
        if leaves.len() == 1 {
            DTree::Leaf {
                v: leaves[0].clone(),
                cutset: None,
                vars: None,
            }
        } else {
            let (l, r) = leaves.split_at(leaves.len() / 2);
            let subl = DTree::balanced(l);
            let subr = DTree::balanced(r);
            DTree::Node {
                l: Box::new(subl),
                r: Box::new(subr),
                cutset: None,
                vars: None,
            }
        }
    }

    pub fn from_cnf(cnf: &Cnf, elim_order: &VarOrder) -> DTree {
        let mut clauses: Vec<Vec<Literal>> = cnf
            .clauses()
            .iter()
            .map(|clause| {
                // sort the literals in each clause by order
                let mut new_c = clause.clone();
                new_c.sort_by(|lit1, lit2| {
                    let lt = elim_order.lt(lit1.get_label(), lit2.get_label());
                    if lt {
                        Ordering::Less
                    } else {
                        Ordering::Greater
                    }
                });
                new_c
            })
            .collect();
        clauses.sort_by(|c1, c2| {
            if c1.is_empty() {
                Ordering::Less
            } else if c2.is_empty() {
                Ordering::Greater
            } else {
                let lit1 = c1[0];
                let lit2 = c2[0];
                let lt = elim_order.lt(lit1.get_label(), lit2.get_label());
                if lt {
                    Ordering::Less
                } else {
                    Ordering::Greater
                }
            }
        });
        let mut all_mentioned = Vec::new();
        let mut root = None;
        for clause in clauses.iter() {
            if all_mentioned.is_empty() {
                all_mentioned.push(clause);
            } else {
                let top_v = all_mentioned[0][0];
                let cur_v = clause[0];
                if top_v.get_label() == cur_v.get_label() {
                    all_mentioned.push(clause);
                } else {
                    // found a new top variable; refresh the tree
                    let subtree = DTree::balanced(&all_mentioned);
                    if root.is_none() {
                        root = Some(subtree)
                    } else {
                        root = Some(DTree::Node {
                            l: Box::new(root.unwrap()),
                            r: Box::new(subtree),
                            cutset: None,
                            vars: None,
                        })
                    }
                    all_mentioned = vec![clause];
                }
            }
        }

        if !all_mentioned.is_empty() {
            let subtree = DTree::balanced(&all_mentioned);
            if root.is_none() {
                root = Some(subtree)
            } else {
                root = Some(DTree::Node {
                    l: Box::new(root.unwrap()),
                    r: Box::new(subtree),
                    cutset: None,
                    vars: None,
                })
            }
        }
        let mut r = root.unwrap();
        r.init_vars();
        r.gen_cutset(&BitSet::new());
        r
    }

    /// construct a right-linear vtree that has an optional continuation
    /// a continuation is a sub-tree that the right-linear vtree terminates to
    fn right_linear(vars: &[VarLabel], continuation: &Option<VTree>) -> VTree {
        // slice patterns are great!
        match (vars, continuation) {
            (&[], None) => panic!("invalid vtree: no vars"),
            (&[], Some(v)) => v.clone(),
            (&[v1], Some(v2)) => {
                VTree::new_node(Box::new(VTree::new_leaf(v1)), Box::new(v2.clone()))
            }
            (&[v1], None) => VTree::new_leaf(v1),
            (&[v, ref vars @ ..], _) => {
                let sub = DTree::right_linear(vars, continuation);
                VTree::new_node(Box::new(VTree::new_leaf(v)), Box::new(sub))
            }
        }
    }

    /// Converts a dtree into a vtree
    /// For details on this process, see Section 3.5 of
    /// Oztok, Umut, and Adnan Darwiche. "On compiling CNF into decision-DNNF."
    /// International Conference on Principles and Practice of Constraint
    /// Programming. Springer, Cham, 2014.
    pub fn to_vtree(&self) -> Option<VTree> {
        match &self {
            &Self::Leaf {
                v: _v,
                cutset,
                vars: _,
            } => {
                let cutset_v: Vec<VarLabel> = cutset
                    .clone()
                    .unwrap()
                    .into_iter()
                    .map(|x| VarLabel::new(x as u64))
                    .collect();
                if cutset_v.is_empty() {
                    None
                } else {
                    Some(DTree::right_linear(cutset_v.as_slice(), &None))
                }
            }
            &Self::Node {
                l,
                r,
                cutset,
                vars: _,
            } => {
                let cutset_v: Vec<VarLabel> = cutset
                    .clone()
                    .unwrap()
                    .into_iter()
                    .map(|x| VarLabel::new(x as u64))
                    .collect();
                let l_vtree = l.to_vtree();
                let r_vtree = r.to_vtree();
                match (l_vtree, r_vtree) {
                    (None, None) if cutset_v.is_empty() => None,
                    (None, None) => Some(DTree::right_linear(cutset_v.as_slice(), &None)),
                    (Some(l), None) => Some(DTree::right_linear(cutset_v.as_slice(), &Some(l))),
                    (None, Some(r)) => Some(DTree::right_linear(cutset_v.as_slice(), &Some(r))),
                    (Some(l), Some(r)) => {
                        let subtree = VTree::new_node(Box::new(l), Box::new(r));
                        Some(DTree::right_linear(cutset_v.as_slice(), &Some(subtree)))
                    }
                }
            }
        }
    }

    pub fn width(&self) -> usize {
        match &self {
<<<<<<< HEAD
            &Self::Leaf { v :_ , cutset, vars: _ } => cutset.as_ref().unwrap().len(),
            &Self::Node { l, r, cutset, vars: _ } => {
=======
            &Self::Leaf {
                v: _,
                cutset,
                vars: _,
            } => cutset.as_ref().unwrap().len(),
            &Self::Node {
                l,
                r,
                cutset,
                vars: _,
            } => {
>>>>>>> f79bf93b
                let l_len = l.width();
                let r_len = r.width();
                let cur = cutset.as_ref().unwrap().len();
                usize::max(cur, usize::max(l_len, r_len))
            }
        }
    }
}

// #[test]
// fn test_dtree() {
//     // let cnf = Cnf::from_string(String::from("(1 || -2 || 3) && (2 || 3) && (1 || 2) && (3 || 4) "));
//     // let cnf = Cnf::from_string(String::from("(1 || -2 || 3) && (2 || 3)"));
//     let cnf = Cnf::from_string(String::from("(3 || 4) && (1 || 2) "));
//     println!("cnf: {:?}", cnf.to_string());
//     let order = VarOrder::linear_order(cnf.num_vars());
//     let dtree = DTree::from_cnf(&cnf, &order);
//     println!("{:?}", dtree);
//     println!("{:?}", dtree.to_vtree());
//     assert!(false);
// }<|MERGE_RESOLUTION|>--- conflicted
+++ resolved
@@ -33,15 +33,7 @@
 impl DTree {
     fn get_vars(&self) -> &VarSet {
         match self {
-<<<<<<< HEAD
             Self::Leaf { v :_, cutset: _, vars } => vars.as_ref().unwrap(),
-=======
-            Self::Leaf {
-                v: _,
-                cutset: _,
-                vars,
-            } => vars.as_ref().unwrap(),
->>>>>>> f79bf93b
             Self::Node {
                 l: _,
                 r: _,
@@ -289,22 +281,8 @@
 
     pub fn width(&self) -> usize {
         match &self {
-<<<<<<< HEAD
             &Self::Leaf { v :_ , cutset, vars: _ } => cutset.as_ref().unwrap().len(),
             &Self::Node { l, r, cutset, vars: _ } => {
-=======
-            &Self::Leaf {
-                v: _,
-                cutset,
-                vars: _,
-            } => cutset.as_ref().unwrap().len(),
-            &Self::Node {
-                l,
-                r,
-                cutset,
-                vars: _,
-            } => {
->>>>>>> f79bf93b
                 let l_len = l.width();
                 let r_len = r.width();
                 let cur = cutset.as_ref().unwrap().len();
