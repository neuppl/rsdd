--- conflicted
+++ resolved
@@ -131,27 +131,7 @@
         }
     }
 
-<<<<<<< HEAD
     #[inline]
-=======
-    pub fn is_or(&self) -> bool {
-        matches!(self, Compl(_) | Reg(_))
-    }
-
-    pub fn var(lbl: VarLabel, polarity: bool) -> SddPtr<'a> {
-        Var(lbl, polarity)
-    }
-
-    /// uncomplement a pointer
-    pub fn to_reg(&self) -> SddPtr {
-        match &self {
-            Compl(x) => Reg(x),
-            ComplBDD(x) => BDD(x),
-            _ => *self,
-        }
-    }
-
->>>>>>> d69ab50f
     pub fn is_const(&self) -> bool {
         matches!(self, PtrTrue | PtrFalse)
     }
