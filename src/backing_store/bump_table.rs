//! A unique table based on a bump allocator and robin-hood hashing
//! this is the primary unique table for storing all nodes

use super::UniqueTable;
use bumpalo::Bump;
use std::hash::{Hash, Hasher};
use std::mem;

use crate::util::*;

use rustc_hash::FxHasher;

/// The load factor of the table, i.e. how full the table will be when it
/// automatically resizes
const LOAD_FACTOR: f64 = 0.7;
const DEFAULT_SIZE: usize = 131072;

/// data structure stored inside of the hash table
#[derive(Clone, Debug, Copy)]
struct HashTableElement<T: Clone> {
    /// pointer into allocator
    ptr: *mut T,
    /// precomputed hash for T
    hash: u64,
    /// the psl is the *probe sequence length*: it is the distance of this item
    /// from the location that it hashes to in the table.
    psl: u8,
}

impl<T: Clone> Default for HashTableElement<T> {
    fn default() -> Self {
        HashTableElement {
            ptr: std::ptr::null_mut::<T>(),
            hash: 0,
            psl: 0,
        }
    }
}

impl<T: Clone> HashTableElement<T> {
    pub fn new(ptr: *mut T, hash: u64, psl: u8) -> HashTableElement<T> {
        HashTableElement { ptr, hash, psl }
    }

    #[allow(clippy::cmp_null)] // TODO: fix. unsure why the suggestion (using is_null) doesn't work
    pub fn is_occupied(&self) -> bool {
        self.ptr != std::ptr::null_mut::<T>()
    }
}

/// Insert an element into `tbl` without inserting into the backing table. This
/// is used during growing and after an element has been found during
/// `get_or_insert`
fn propagate<T: Clone>(
    v: &mut [HashTableElement<T>],
    cap: usize,
    itm: HashTableElement<T>,
    pos: usize,
) {
    let mut searcher = itm;
    let mut pos = pos;
    loop {
        if v[pos].is_occupied() {
            let cur_itm = v[pos].clone();
            // check if this item's position is closer than ours
            if cur_itm.psl < searcher.psl {
                // swap the searcher and this item
                v[pos] = searcher;
                searcher = cur_itm;
            }
            let off = searcher.psl + 1;
            searcher.psl = off;
            pos = (pos + 1) % cap; // wrap to the beginning of the array
        } else {
            // place the element in the current spot, we're done
            v[pos] = searcher;
            return;
        }
    }
}

/// Implements a mutable vector-backed robin-hood linear probing hash table,
/// whose keys are given by BDD pointers.
pub struct BackedRobinhoodTable<T>
where
    T: Hash + PartialEq + Eq + Clone,
{
    /// hash table which stores indexes in the elem vector
    tbl: Vec<HashTableElement<T>>,
    /// backing store for BDDs
    alloc: Bump,
    cap: usize,
    /// the length of `tbl`
    len: usize,
}

impl<T: Clone> BackedRobinhoodTable<T>
where
    T: Hash + PartialEq + Eq + Clone,
{
    /// reserve a robin-hood table capable of holding at least `sz` elements
    pub fn new() -> BackedRobinhoodTable<T> {
        let v: Vec<HashTableElement<T>> = zero_vec(DEFAULT_SIZE);

        BackedRobinhoodTable {
            tbl: v,
            alloc: Bump::new(),
            cap: DEFAULT_SIZE,
            len: 0,
        }
    }

    /// check if item at index `pos` is occupied
    fn is_occupied(&self, pos: usize) -> bool {
        self.tbl[pos].is_occupied()
    }

    #[allow(dead_code)]
    fn get_pos(&self, pos: usize) -> *mut T {
        self.tbl[pos].ptr
    }

    /// check the distance the element at index `pos` is from its desired location
    fn _probe_distance(&self, pos: usize) -> usize {
        self.tbl[pos].psl as usize
    }

    /// Begin inserting `itm` from point `pos` in the hash table.
    fn propagate(&mut self, itm: HashTableElement<T>, pos: usize) {
        propagate(&mut self.tbl, self.cap, itm, pos)
    }

    /// Expands the capacity of the hash table
    pub fn grow(&mut self) {
        let new_sz = (self.cap + 1).next_power_of_two();
        self.cap = new_sz;
        let old = mem::replace(&mut self.tbl, zero_vec(new_sz));
        let c = self.cap;
        for i in old.iter() {
            propagate(&mut self.tbl, self.cap, i.clone(), (i.hash as usize) % c);
        }
    }

    // pub fn average_offset(&self) -> f64 {
    //     let total = self.tbl.iter().fold(0, |sum, cur| cur.offset() + sum);
    //     (total as f64) / (self.len as f64)
    // }
<<<<<<< HEAD
=======

>>>>>>> 5e6890d1
    #[allow(dead_code)]
    pub fn num_nodes(&self) -> usize {
        self.len
    }
}

impl<T: Eq + PartialEq + Hash + Clone> UniqueTable<T> for BackedRobinhoodTable<T> {
    fn get_or_insert(&mut self, elem: T) -> *mut T {
        if (self.len + 1) as f64 > (self.cap as f64 * LOAD_FACTOR) {
            self.grow();
        }
        let mut hasher = FxHasher::default();
        elem.hash(&mut hasher);
        let elem_hash = hasher.finish();

        // the current index into the array
        let mut pos: usize = (elem_hash as usize) % self.cap;
        // the distance this item is from its desired location
        let mut psl = 0;

        loop {
            if self.is_occupied(pos) {
                let cur_itm = self.tbl[pos].clone();
                // first check the hashes to see if these elements could
                // possibly be equal; if they are, check if the items are
                // equal and return the found pointer if so
                if elem_hash == cur_itm.hash {
                    let found: &T = unsafe { &*cur_itm.ptr };
                    if *found == elem {
                        return cur_itm.ptr;
                    }
                }

                // not equal; begin probing
                if cur_itm.psl < psl {
                    // elem is not in the table; insert it at pos and propagate
                    // the item that is currently here
                    self.propagate(cur_itm, pos);
                    let ptr = self.alloc.alloc(elem);
                    let entry = HashTableElement::new(ptr, elem_hash, psl);
                    self.len += 1;
                    self.tbl[pos] = entry;
                    return ptr;
                }
                psl += 1;
                pos = (pos + 1) % self.cap; // wrap to the beginning of the array
            } else {
                // this element is unique, so place it in the current spot
                let ptr = self.alloc.alloc(elem);
                let entry = HashTableElement::new(ptr, elem_hash, psl);
                self.len += 1;
                self.tbl[pos] = entry;
                return ptr;
            }
        }
    }
}<|MERGE_RESOLUTION|>--- conflicted
+++ resolved
@@ -145,10 +145,7 @@
     //     let total = self.tbl.iter().fold(0, |sum, cur| cur.offset() + sum);
     //     (total as f64) / (self.len as f64)
     // }
-<<<<<<< HEAD
-=======
-
->>>>>>> 5e6890d1
+
     #[allow(dead_code)]
     pub fn num_nodes(&self) -> usize {
         self.len
