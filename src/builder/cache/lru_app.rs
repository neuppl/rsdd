//! Apply cache for ITEs that uses a dynamically-expanding LRU cache
use std::hash::Hasher;

use rustc_hash::FxHasher;

use crate::{repr::ddnnf::DDNNFPtr, util::lru::*};

use super::{ite::Ite, LruTable};

const INITIAL_CAPACITY: usize = 16; // given as a power of two

/// The top-level data structure that caches applications
pub struct BddApplyTable<T: DDNNFPtr> {
    /// a vector of applications, indexed by the top label of the first pointer.
    table: Lru<(T, T, T), T>,
}

impl<T: DDNNFPtr> LruTable<T> for BddApplyTable<T> {
    /// Insert an ite (f, g, h) into the apply table
    fn insert(&mut self, ite: Ite<T>, res: T, hash: u64) {
        match ite {
            Ite::IteChoice { f, g, h } | Ite::IteComplChoice { f, g, h } => {
                let compl = ite.is_compl_choice();
                self.table
                    .insert((f, g, h), if compl { res.neg() } else { res }, hash);
            }
            Ite::IteConst(_) => (), // do not cache base-cases
        }
    }

    fn get(&mut self, ite: Ite<T>, hash: u64) -> Option<T> {
        match ite {
            Ite::IteChoice { f, g, h } | Ite::IteComplChoice { f, g, h } => {
                let r = self.table.get((f, g, h), hash);
                let compl = ite.is_compl_choice();
                if compl {
                    r.map(|v| v.neg())
                } else {
                    r
                }
            }
            Ite::IteConst(f) => Some(f),
        }
    }

    fn hash(&self, ite: &Ite<T>) -> u64 {
        match ite {
            Ite::IteChoice { f, g, h } | Ite::IteComplChoice { f, g, h } => {
                let mut hasher: FxHasher = Default::default();
                f.hash(&mut hasher);
                g.hash(&mut hasher);
                h.hash(&mut hasher);
                return hasher.finish();
            }
            Ite::IteConst(_) => 0, // do not cache base-cases
        }
    }
}

impl<T: DDNNFPtr> BddApplyTable<T> {
<<<<<<< HEAD
    pub fn new() -> BddApplyTable<T> {
=======
    pub fn new(_num_vars: usize) -> BddApplyTable<T> {
>>>>>>> f79bf93b
        BddApplyTable {
            table: Lru::new(INITIAL_CAPACITY),
        }
    }
}<|MERGE_RESOLUTION|>--- conflicted
+++ resolved
@@ -58,11 +58,7 @@
 }
 
 impl<T: DDNNFPtr> BddApplyTable<T> {
-<<<<<<< HEAD
     pub fn new() -> BddApplyTable<T> {
-=======
-    pub fn new(_num_vars: usize) -> BddApplyTable<T> {
->>>>>>> f79bf93b
         BddApplyTable {
             table: Lru::new(INITIAL_CAPACITY),
         }
