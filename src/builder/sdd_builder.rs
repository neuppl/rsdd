--- conflicted
+++ resolved
@@ -2,6 +2,7 @@
 //! with SDDs.
 
 use std::cmp::Ordering;
+use std::collections::HashSet;
 
 use super::cache::all_app::AllTable;
 use super::cache::ite::Ite;
@@ -9,10 +10,7 @@
 use super::cache::LruTable;
 use super::canonicalize::*;
 
-<<<<<<< HEAD
-=======
 use crate::repr::bdd::create_semantic_hash_map;
->>>>>>> 38db4d0e
 use crate::repr::ddnnf::DDNNFPtr;
 use crate::repr::sdd::{BinarySDD, SddAnd, SddOr, SddPtr};
 use crate::repr::vtree::{VTree, VTreeIndex, VTreeManager};
@@ -794,23 +792,16 @@
     /// get an iterator over all unique allocated nodes by the manager
     pub fn node_iter(&self) -> impl Iterator<Item = SddPtr> + '_ {
         let bdditer = self.canonicalizer.bdd_tbl().iter().map(|x| SddPtr::bdd(x));
-<<<<<<< HEAD
-        // self.canonicalizer.sdd_tbl().iter().map(|x| SddPtr::Reg(x)).chain(bdditer)
-        bdditer
-=======
         self.canonicalizer
             .sdd_tbl()
             .iter()
             .map(|x| SddPtr::Reg(x))
             .chain(bdditer)
->>>>>>> 38db4d0e
     }
 
     pub fn stats(&self) -> &SddStats {
         &self.stats
     }
-<<<<<<< HEAD
-=======
 
     /// computes the number of logically redundant nodes allocated by the
     /// manager (nodes that have the same semantic hash)
@@ -827,7 +818,6 @@
         }
         return num_collisions;
     }
->>>>>>> 38db4d0e
 }
 
 // check that (a \/ b) /\ a === a
