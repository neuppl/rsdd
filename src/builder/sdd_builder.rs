--- conflicted
+++ resolved
@@ -40,7 +40,7 @@
 pub trait SddCanonicalizationScheme {
     type ApplyCacheMethod: SddApply;
 
-    fn new(vtree: &VTree) -> Self;
+    fn new(vtree: &VTreeManager) -> Self;
     fn set_compress(&mut self, b: bool);
     fn should_compress(&self) -> bool;
     fn sdd_eq(&self, s1: SddPtr, s2: SddPtr) -> bool;
@@ -57,7 +57,7 @@
 impl SddCanonicalizationScheme for CompressionCanonicalizer {
     type ApplyCacheMethod = SddApplyCompression;
 
-    fn new(_vtree: &VTree) -> Self {
+    fn new(_vtree: &VTreeManager) -> Self {
         CompressionCanonicalizer {
             use_compression: true,
             app_cache: SddApplyCompression::new(),
@@ -81,56 +81,59 @@
     }
 }
 
-pub struct SemanticCanonicalizer {
-    prime: u128,
-    map: HashMap<usize, u128>,
-    app_cache: SddApplySemantic,
+pub struct SemanticCanonicalizer<const P: u128> {
+    map: WmcParams<FiniteField<P>>,
+    app_cache: SddApplySemantic<P>,
     use_compression: bool,
-}
-
-impl SemanticCanonicalizer {
+    vtree: VTreeManager,
+}
+
+impl<const P: u128> SemanticCanonicalizer<P> {
     // Generates a mapping from variables to numbers in [2, PRIME)
-    pub fn create_prob_map(vtree: &VTree, prime: &u128) -> HashMap<usize, u128> {
-        let all_vars = vtree.get_all_vars();
+    pub fn create_prob_map(vtree: &VTreeManager) -> WmcParams<FiniteField<P>> {
+        let all_vars = vtree.vtree_root().get_all_vars();
         let vars = all_vars.into_iter().collect::<Vec<usize>>();
 
         // theoretical guarantee from paper; need to verify more!
-        assert!((2 * vars.len() as u128) < *prime);
+        assert!((2 * vars.len() as u128) < P);
 
         let rng = &mut thread_rng();
 
-        let value_range: Vec<u128> = (0..vars.len() as u128)
-            .map(|_| rng.gen_range(2..*prime))
+        let value_range: Vec<(FiniteField<P>, FiniteField<P>)> = (0..vars.len() as u128)
+            .map(|_| {
+                let h = FiniteField::new(rng.gen_range(2..P));
+                let l = FiniteField::new(P - h.value() + 1);
+                (l, h)
+            })
             .collect();
 
-        let mut map = HashMap::<usize, u128>::new();
+        let mut map = HashMap::new();
 
         for (&var, &value) in vars.iter().zip(value_range.iter()) {
-            map.insert(var, value);
-        }
-
-        map
-    }
-}
-
-impl SddCanonicalizationScheme for SemanticCanonicalizer {
-    type ApplyCacheMethod = SddApplySemantic;
-
-    fn new(vtree: &VTree) -> Self {
-        let prime: u128 = 100000000069; // TODO: change this on the fly?
-        let map = SemanticCanonicalizer::create_prob_map(&vtree.clone(), &prime);
-        let app_cache = SddApplySemantic::new(prime, map.clone());
+            map.insert(VarLabel::new_usize(var), value);
+        }
+
+        WmcParams::new_with_default(FiniteField::zero(), FiniteField::one(), map)
+    }
+}
+
+impl<const P: u128> SddCanonicalizationScheme for SemanticCanonicalizer<P> {
+    type ApplyCacheMethod = SddApplySemantic<P>;
+
+    fn new(vtree: &VTreeManager) -> Self {
+        let map = SemanticCanonicalizer::create_prob_map(&vtree.clone());
+        let app_cache = SddApplySemantic::new(map.clone(), vtree.clone());
         SemanticCanonicalizer {
-            prime,
+            map,
             app_cache,
-            map,
             use_compression: false,
+            vtree: vtree.clone(),
         }
     }
 
     fn sdd_eq(&self, s1: SddPtr, s2: SddPtr) -> bool {
-        let h1 = s1.get_semantic_hash(&self.map, self.prime);
-        let h2 = s2.get_semantic_hash(&self.map, self.prime);
+        let h1 = s1.get_semantic_hash(&self.vtree, &self.map);
+        let h2 = s2.get_semantic_hash(&self.vtree, &self.map);
         h1 == h2
     }
 
@@ -153,19 +156,19 @@
     canonicalizer: T,
     vtree: VTreeManager,
     stats: SddStats,
-    /// the apply cache
     ite_cache: AllTable<SddPtr>,
 }
 
 impl<T: SddCanonicalizationScheme> SddManager<T> {
     pub fn new(vtree: VTree) -> SddManager<T> {
+        let vtree_man = VTreeManager::new(vtree);
         SddManager {
             sdd_tbl: BackedRobinhoodTable::new(),
             bdd_tbl: BackedRobinhoodTable::new(),
             stats: SddStats::new(),
             ite_cache: AllTable::new(),
-            canonicalizer: T::new(&vtree),
-            vtree: VTreeManager::new(vtree),
+            canonicalizer: T::new(&vtree_man),
+            vtree: vtree_man,
         }
     }
 
@@ -1180,13 +1183,8 @@
         ],
         1,
     );
-<<<<<<< HEAD
     let mut man = SddManager::<CompressionCanonicalizer>::new(vtree);
-    let mut wmc_map = crate::repr::wmc::WmcParams::new(0.0, 1.0);
-=======
-    let mut man = SddManager::new(vtree);
     let mut wmc_map = crate::repr::wmc::WmcParams::new(RealSemiring(0.0), RealSemiring(1.0));
->>>>>>> 3ee7eb23
     let x = SddPtr::var(VarLabel::new(0), true);
     wmc_map.set_weight(VarLabel::new(0), RealSemiring(1.0), RealSemiring(1.0));
     let y = SddPtr::var(VarLabel::new(1), true);
@@ -1212,7 +1210,7 @@
 
 #[test]
 fn prob_equiv_sdd_demorgan() {
-    let mut man = SddManager::<SemanticCanonicalizer>::new(VTree::even_split(
+    let mut man = SddManager::<SemanticCanonicalizer<1223>>::new(VTree::even_split(
         &[
             VarLabel::new(0),
             VarLabel::new(1),
@@ -1227,51 +1225,6 @@
     let res = man.or(x, y).neg();
     let expected = man.and(x.neg(), y.neg());
 
-<<<<<<< HEAD
-    assert!(
-        man.sdd_eq(res, expected),
-        "Not eq:\nGot: {:?}\nExpected: {:?}",
-        res,
-        expected
-    );
-}
-
-#[test]
-fn prob_equiv_sdd_wmc1() {
-    // semantic hash version of above test
-
-    let vtree = VTree::even_split(
-        &[
-            VarLabel::new(0),
-            VarLabel::new(1),
-            VarLabel::new(2),
-            VarLabel::new(3),
-        ],
-        1,
-    );
-    let mut man = SddManager::<SemanticCanonicalizer>::new(vtree);
-    let mut wmc_map = crate::repr::wmc::WmcParams::new(0.0, 1.0);
-    let x = SddPtr::var(VarLabel::new(0), true);
-    wmc_map.set_weight(VarLabel::new(0), 1.0, 1.0);
-    let y = SddPtr::var(VarLabel::new(1), true);
-    wmc_map.set_weight(VarLabel::new(1), 1.0, 1.0);
-    let fx = SddPtr::var(VarLabel::new(2), true);
-    wmc_map.set_weight(VarLabel::new(2), 0.5, 0.5);
-    let fy = SddPtr::var(VarLabel::new(3), true);
-    wmc_map.set_weight(VarLabel::new(3), 0.5, 0.5);
-    let x_fx = man.iff(x, fx);
-    let y_fy = man.iff(y, fy);
-    let ptr = man.and(x_fx, y_fy);
-    let wmc_res: f64 = ptr.wmc(man.get_vtree_manager(), &wmc_map);
-    let expected: f64 = 1.0;
-    let diff = (wmc_res - expected).abs();
-    assert!(
-        (diff < 0.0001),
-        "Not eq: \n Expected: {:?} \n WMC: {:?}",
-        expected,
-        wmc_res
-    );
-=======
     let map: WmcParams<FiniteField<1223>> = man.create_prob_map();
 
     let sh1 = res.get_semantic_hash(man.get_vtree_manager(), &map);
@@ -1280,5 +1233,4 @@
     // TODO: need to express this as pointer eq, not semantic eq
     // assert!(res != expected);
     assert!(sh1 == sh2, "Not eq:\nGot: {:?}\nExpected: {:?}", sh1, sh2);
->>>>>>> 3ee7eb23
 }