--- conflicted
+++ resolved
@@ -224,14 +224,9 @@
     /// Canonicalizes the list of (prime, sub) terms in-place
     /// `node`: a list of (prime, sub) pairs
     fn compress(&mut self, node: &mut Vec<(SddPtr, SddPtr)>) -> () {
-<<<<<<< HEAD
-=======
         if !self.use_compression {
             panic!("compress called when disabled")
         }
-
-        let mut i = 0;
->>>>>>> f0ba81b1
         for i in 0..node.len() {
             // see if we can compress i
             let mut j = i+1;
