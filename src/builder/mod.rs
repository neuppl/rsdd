//! Contains the core datastructures for constructing and maintaining decision
//! diagrams.

pub mod cache;

pub mod bdd;
pub mod decision_nnf;
pub mod parallel;
pub mod sdd;

use crate::{
    plan::BottomUpPlan,
    repr::{cnf::Cnf, logical_expr::LogicalExpr, var_label::VarLabel},
};

pub trait BottomUpBuilder<'a, Ptr> {
    // constants --- can elide the input lifetimes
    fn true_ptr(&self) -> Ptr;
    fn false_ptr(&self) -> Ptr;

    fn var(&'a self, label: VarLabel, polarity: bool) -> Ptr;

    // primitive operations

    /// Test for *semantic equality* (not pointer/structural equality)
    fn eq(&'a self, a: Ptr, b: Ptr) -> bool;

    fn and(&'a self, a: Ptr, b: Ptr) -> Ptr;

    /// Compute the Boolean function `f || g`
    /// by default, or is defined using de morgan's law as and
    fn or(&'a self, a: Ptr, b: Ptr) -> Ptr {
        self.negate(self.and(self.negate(a), self.negate(b)))
    }

    fn negate(&'a self, f: Ptr) -> Ptr;

    /// if f then g else h
    fn ite(&'a self, f: Ptr, g: Ptr, h: Ptr) -> Ptr;

    /// if and only if (i.e., Boolean equality)
    fn iff(&'a self, a: Ptr, b: Ptr) -> Ptr;

    /// logical exclusive-or
    fn xor(&'a self, a: Ptr, b: Ptr) -> Ptr;

    /// existentially quantifies `v` out of `f`
    fn exists(&'a self, f: Ptr, v: VarLabel) -> Ptr;

    /// conditions f | v = value
    fn condition(&'a self, a: Ptr, v: VarLabel, value: bool) -> Ptr;

    /// compose g into f for variable v
    /// I.e., computes the logical function (exists v. (g <=> v) /\ f).
    fn compose(&'a self, f: Ptr, lbl: VarLabel, g: Ptr) -> Ptr {
        // TODO this can be optimized with a specialized implementation to make
        // it a single traversal
        let var = self.var(lbl, true);
        let iff = self.iff(var, g);
        let a = self.and(iff, f);
<<<<<<< HEAD
=======

>>>>>>> a27cf0d3
        self.exists(a, lbl)
    }

    // compilation

    /// directly compile a CNF
    fn compile_cnf(&'a self, cnf: &Cnf) -> Ptr;

    /// directly compile a logical expression
    fn compile_logical_expr(&'a self, expr: &LogicalExpr) -> Ptr {
        match &expr {
            LogicalExpr::Literal(lbl, polarity) => self.var(VarLabel::new(*lbl as u64), *polarity),
            LogicalExpr::And(ref l, ref r) => {
                let r1 = self.compile_logical_expr(l);
                let r2 = self.compile_logical_expr(r);
                self.and(r1, r2)
            }
            LogicalExpr::Or(ref l, ref r) => {
                let r1 = self.compile_logical_expr(l);
                let r2 = self.compile_logical_expr(r);
                self.or(r1, r2)
            }
            LogicalExpr::Not(ref e) => self.negate(self.compile_logical_expr(e)),
            LogicalExpr::Iff(ref l, ref r) => {
                let r1 = self.compile_logical_expr(l);
                let r2 = self.compile_logical_expr(r);
                self.iff(r1, r2)
            }
            LogicalExpr::Xor(ref l, ref r) => {
                let r1 = self.compile_logical_expr(l);
                let r2 = self.compile_logical_expr(r);
                self.xor(r1, r2)
            }
            LogicalExpr::Ite {
                ref guard,
                ref thn,
                ref els,
            } => {
                let g = self.compile_logical_expr(guard);
                let t = self.compile_logical_expr(thn);
                let e = self.compile_logical_expr(els);
                self.ite(g, t, e)
            }
        }
    }

    /// Compiles from a BottomUpPlan, which represents a deferred computation
    fn compile_plan(&'a self, expr: &BottomUpPlan) -> Ptr {
        match &expr {
            BottomUpPlan::Literal(var, polarity) => self.var(*var, *polarity),
            BottomUpPlan::And(ref l, ref r) => {
                let r1 = self.compile_plan(l);
                let r2 = self.compile_plan(r);
                self.and(r1, r2)
            }
            BottomUpPlan::Or(ref l, ref r) => {
                let r1 = self.compile_plan(l);
                let r2 = self.compile_plan(r);
                self.or(r1, r2)
            }
            BottomUpPlan::Iff(ref l, ref r) => {
                let r1 = self.compile_plan(l);
                let r2 = self.compile_plan(r);
                self.iff(r1, r2)
            }
            BottomUpPlan::Ite(ref f, ref g, ref h) => {
                let f = self.compile_plan(f);
                let g = self.compile_plan(g);
                let h = self.compile_plan(h);
                self.ite(f, g, h)
            }
            BottomUpPlan::Not(ref f) => {
                let f = self.compile_plan(f);
                self.negate(f)
            }
            BottomUpPlan::ConstTrue => self.true_ptr(),
            BottomUpPlan::ConstFalse => self.false_ptr(),
        }
    }
}

pub trait TopDownBuilder<'a, Ptr> {
    fn var(&'a self, label: VarLabel, polarity: bool) -> Ptr;

    /// conditions f | v = value
    fn condition(&'a self, a: Ptr, v: VarLabel, value: bool) -> Ptr;
}<|MERGE_RESOLUTION|>--- conflicted
+++ resolved
@@ -58,10 +58,7 @@
         let var = self.var(lbl, true);
         let iff = self.iff(var, g);
         let a = self.and(iff, f);
-<<<<<<< HEAD
-=======
 
->>>>>>> a27cf0d3
         self.exists(a, lbl)
     }
 
