--- conflicted
+++ resolved
@@ -1,205 +1,10 @@
 // Contains generator for generalised network example in
 // Minsung's submission to DRAGSTERS 2023.
 
-<<<<<<< HEAD
-// extern crate rsdd;
-// use crate::repr::var_label::VarLabel;
-// use rsdd::builder::bdd_builder::RobddBuilder;
-// use rsdd::builder::cache::all_app::AllIteTable;
-// use rsdd::repr::robdd::BddPtr;
-// use rsdd::repr::ddnnf::DDNNFPtr;
-// use rsdd::repr::wmc::WmcParams;
-// use rsdd::util::semiring::{ExpectedUtility, Semiring};
-// use rsdd::*;
-// use std::collections::HashMap;
-// extern crate rand;
-
-// // Generates a network with top/bottom path lengths n+1
-// // For example, network_gen(4) will generate a network with top path edges
-// // st1, t1t2, t2t3, t3t4, t4e.
-// // Output is: BDDPtr to network, associated BDDManager, Vec of edge VarLabels
-// fn network_gen(n: usize) -> (BddPtr, RobddBuilder<AllIteTable<BddPtr>>, Vec<VarLabel>) {
-//     // Initialize BDD
-//     let bdd_size = (2 * n) + 2;
-//     let mut man = RobddBuilder::<AllIteTable<BddPtr>>::new_with_linear_order(bdd_size);
-
-//     // Initialize variables in the BDD, sort into top or bottom edge
-//     let v: Vec<VarLabel> = (0..bdd_size).map(|x| VarLabel::new(x as u64)).collect();
-//     let w = v.clone();
-//     let len = n + 1;
-//     let mut top_edges = Vec::<BddPtr>::with_capacity(len);
-//     let mut bot_edges = Vec::<BddPtr>::with_capacity(len);
-//     for i in v {
-//         let i_val = i.value_usize();
-//         if i_val < n + 1 {
-//             top_edges.insert(i_val % (n + 1), man.var(i, true));
-//         } else {
-//             bot_edges.insert(i_val % (n + 1), man.var(i, true));
-//         }
-//     }
-
-//     // Generate network
-//     let top_path = man.and_lst(&top_edges);
-//     let bot_path = man.and_lst(&bot_edges);
-//     let network = man.xor(top_path, bot_path);
-
-//     (network, man, w)
-// }
-
-// // Given a BDDmanager and associated n, generates decision problem
-// // wrt the network semantics given in network_gen.
-// // Output: decision tree BDDPtr, associated BDDManager,
-// //         Vec of VarLabels of Decisions, VarLabel of Reward.
-// fn decisions(
-//     n: usize,
-//     mut man: RobddBuilder<AllIteTable<BddPtr>>,
-// ) -> (
-//     BddPtr,
-//     RobddBuilder<AllIteTable<BddPtr>>,
-//     Vec<VarLabel>,
-//     VarLabel,
-// ) {
-//     // Initialize top and bottom decisions, reward
-//     let top_dec: Vec<(VarLabel, BddPtr)> = (0..n).map(|_x| man.new_var(true)).collect();
-//     let bot_dec: Vec<(VarLabel, BddPtr)> = (0..n).map(|_x| man.new_var(true)).collect();
-//     let (mut top_labels, top_ptrs): (Vec<_>, Vec<_>) = top_dec.into_iter().unzip();
-//     let (mut bot_labels, bot_ptrs): (Vec<_>, Vec<_>) = bot_dec.into_iter().unzip();
-//     let (rew_label, rew_ptr) = man.new_var(true);
-
-//     // A HashMap storing a decision label the related ITE BDDPtr that
-//     // encodes if adjacent edges were failed, we get reward
-//     let mut adj_ite: HashMap<BddPtr, BddPtr> = HashMap::new();
-//     let mut i = 0;
-//     let top_ptrs_cl = top_ptrs.clone();
-//     for t in top_ptrs_cl {
-//         let x = t.var().value();
-//         println!(
-//             "Top Decision variable {} is joined to edges {} and {}",
-//             x,
-//             i,
-//             i + 1
-//         );
-//         let left = man.var(VarLabel::new(i), false);
-//         let right = man.var(VarLabel::new(i + 1), false);
-//         let ifguard = man.or(left, right);
-//         let ite = man.ite(ifguard, rew_ptr, rew_ptr.neg());
-//         adj_ite.insert(t, ite);
-//         i += 1;
-//     }
-//     // We need this to not accidentally connect the last edge of
-//     // top path and first edge of bot path.
-//     i += 1;
-//     let bot_ptrs_cl = bot_ptrs.clone();
-//     for b in bot_ptrs_cl {
-//         let y = b.var().value();
-//         println!(
-//             "Bot Decision variable {} is joined to edges {} and {}",
-//             y,
-//             i,
-//             i + 1
-//         );
-//         let left = man.var(VarLabel::new(i), false);
-//         let right = man.var(VarLabel::new(i + 1), false);
-//         let ifguard = man.or(left, right);
-//         let ite = man.ite(ifguard, rew_ptr, rew_ptr.neg());
-//         adj_ite.insert(b, ite);
-//         i += 1;
-//     }
-
-//     // All decisions aggregator
-//     let mut all_decs_cl = top_ptrs;
-//     let mut bot_ptrs_cl = bot_ptrs;
-//     all_decs_cl.append(&mut bot_ptrs_cl);
-
-//     // We get our list of decision branch clauses.
-//     let mut list_of_branches: Vec<BddPtr> = Vec::new();
-//     let e = all_decs_cl.clone();
-//     for ptr in e {
-//         // Helper function that, given a BDDPtr to a decision, gives a
-//         // BDDPtr to the conjunction of all the decisions negated except
-//         // for the specified input.
-//         let mut neg_all_but_one = |u: BddPtr| {
-//             let dec_ptrs_cl = all_decs_cl.clone();
-//             let mut ret = Vec::new();
-//             for ptr in dec_ptrs_cl {
-//                 if ptr == u {
-//                     ret.push(ptr);
-//                 } else {
-//                     let neg = ptr.neg();
-//                     ret.push(neg);
-//                 }
-//             }
-//             man.and_lst(&ret)
-//         };
-//         let neg_all_but_ptr = neg_all_but_one(ptr);
-//         let assoc_ite: Option<&BddPtr> = adj_ite.get(&ptr);
-//         match assoc_ite {
-//             None => panic!(),
-//             Some(v) => {
-//                 let join = man.and(neg_all_but_ptr, *v);
-//                 list_of_branches.push(join)
-//             }
-//         }
-//     }
-
-//     top_labels.append(&mut bot_labels);
-//     (man.or_lst(&list_of_branches), man, top_labels, rew_label)
-// }
-
-// #[test]
-// fn gen() {
-//     use std::time::Instant;
-
-//     let (network, man, edge_lbls) = network_gen(4);
-//     let (decs, mut man2, dec_lbls, rw_lbls) = decisions(4, man);
-//     let mut eu_map: HashMap<VarLabel, (ExpectedUtility, ExpectedUtility)> = HashMap::new();
-//     let vars = dec_lbls.clone();
-
-//     let probs = [0.35, 0.13, 0.71, 0.79, 0.08, 0.86, 0.31, 0.12, 0.75, 0.26];
-//     for (i, e) in edge_lbls.into_iter().enumerate() {
-//         let x = probs[i];
-//         // println!("Assigning probability {} to variable {}", x, e.value());
-//         eu_map.insert(e, (ExpectedUtility(1.0 - x, 0.0), ExpectedUtility(x, 0.0)));
-//     }
-//     for d in dec_lbls {
-//         eu_map.insert(d, (ExpectedUtility::one(), ExpectedUtility::one()));
-//     }
-//     eu_map.insert(
-//         rw_lbls,
-//         (ExpectedUtility::one(), ExpectedUtility(1.0, 10.0)),
-//     );
-
-//     let network_fail = network.neg();
-//     let end = man2.and(decs, network_fail);
-//     let wmc = WmcParams::new_with_default(ExpectedUtility::zero(), ExpectedUtility::one(), eu_map);
-
-//     let now = Instant::now();
-//     let (meu_num, pm) = end.meu(&vars, man2.num_vars(), &wmc);
-//     let (meu_dec, _) = network_fail.meu(&vars, man2.num_vars(), &wmc);
-//     println!(
-//         "Regular MEU: {} \nPM : {:?}",
-//         meu_num.1 / meu_dec.0,
-//         pm.true_assignments
-//     );
-//     let elapsed = now.elapsed();
-//     println!("Elapsed: {:.2?}", elapsed);
-//     let now2 = Instant::now();
-//     let (meu_num_bb, pm_bb) = end.bb(&vars, man2.num_vars(), &wmc);
-//     let (meu_dec_bb, _) = network_fail.bb(&vars, man2.num_vars(), &wmc);
-
-//     println!(
-//         "BB MEU: {} \nPM : {:?}",
-//         meu_num_bb.1 / meu_dec_bb.0,
-//         pm_bb.true_assignments
-//     );
-//     let elapsed2 = now2.elapsed();
-//     println!("BB Elapsed: {:.2?}", elapsed2);
-// }
-=======
 extern crate rsdd;
 use crate::repr::var_label::VarLabel;
 use rsdd::builder::bdd::{BddBuilder, RobddBuilder};
-use rsdd::builder::cache::all_app::AllTable;
+use rsdd::builder::cache::AllIteTable;
 use rsdd::builder::BottomUpBuilder;
 use rsdd::repr::bdd::BddPtr;
 use rsdd::repr::ddnnf::DDNNFPtr;
@@ -215,7 +20,7 @@
 // Output is: BDDPtr to network, Vec of edge VarLabels
 fn network_gen<'a>(
     n: usize,
-    builder: &'a RobddBuilder<'a, AllTable<BddPtr<'a>>>,
+    builder: &'a RobddBuilder<'a, AllIteTable<BddPtr<'a>>>,
 ) -> (BddPtr<'a>, Vec<VarLabel>) {
     // Initialize BDD
     let bdd_size = (2 * n) + 2;
@@ -249,7 +54,7 @@
 //         Vec of VarLabels of Decisions, VarLabel of Reward.
 fn decisions<'a>(
     n: usize,
-    builder: &'a RobddBuilder<'a, AllTable<BddPtr<'a>>>,
+    builder: &'a RobddBuilder<'a, AllIteTable<BddPtr<'a>>>,
 ) -> (BddPtr<'a>, Vec<VarLabel>, VarLabel) {
     // Initialize top and bottom decisions, reward
     let top_dec: Vec<(VarLabel, BddPtr)> = (0..n).map(|_x| builder.new_var(true)).collect();
@@ -355,7 +160,7 @@
     let n = 4;
 
     let bdd_size = (2 * n) + 2;
-    let builder = RobddBuilder::<AllTable<BddPtr>>::new_default_order(bdd_size);
+    let builder = RobddBuilder::<AllIteTable<BddPtr>>::new_with_linear_order(bdd_size);
 
     let (network, edge_lbls) = network_gen(n, &builder);
     let (decs, dec_lbls, rw_lbls) = decisions(n, &builder);
@@ -402,7 +207,6 @@
     let elapsed2 = now2.elapsed();
     println!("BB Elapsed: {:.2?}", elapsed2);
 }
->>>>>>> e4552d44
 
 // Uncomment and run test if you need a sanity check above code works.
 #[test]
@@ -410,7 +214,7 @@
     let n = 3;
 
     let bdd_size = (2 * n) + 2;
-    let builder = RobddBuilder::<AllTable<BddPtr>>::new_default_order(bdd_size);
+    let builder = RobddBuilder::<AllIteTable<BddPtr>>::new_with_linear_order(bdd_size);
 
     let (_, _) = network_gen(n, &builder);
     let (decs, _, _) = decisions(n, &builder);
