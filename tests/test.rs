//! Contains all randomized and integration tests for the RSDD library
//! Many of these are property based tests that are created using QuickCheck

extern crate rsdd;
#[macro_use]
extern crate quickcheck;
use crate::repr::cnf::Cnf;
use crate::repr::var_label::VarLabel;
use rsdd::builder::bdd_builder::BddManager;
use rsdd::builder::cache::all_app::AllTable;
use rsdd::builder::canonicalize::*;
use rsdd::builder::sdd_builder::SddManager;
use rsdd::repr::bdd::BddPtr;
use rsdd::repr::vtree::VTree;
use rsdd::*;
extern crate rand;

/// a prime large enough to ensure no collisions for semantic hashing
const BIG_PRIME: u128 = 100000049;

/// A list of canonical forms in DIMACS form. The goal of these tests is to ensure that caching
/// and application are working as intended
static C1_A: &str = "
p cnf 5 3
1 2 0
-1 2 0
";

static C1_B: &str = "
p cnf 2 1
2 0
";

static C2_A: &str = "
p cnf 5 3
1 2 3 0
1 2 0
-1 2 0
";

static C2_B: &str = "
p cnf 2 1
2 0
";

static C3_A: &str = "
p cnf 5 3
1 2 3 4 5 0
1 2 0
-1 2 0
";

static C3_B: &str = "
p cnf 2 1
2 0
";

static C4_A: &str = "
p cnf 5 3
-1 2 0
1
";

static C4_B: &str = "
p cnf 2 1
1 0
2 0
";

static C5_A: &str = "
p cnf 5 3
-1 2 0
-2 3 0
-3 4 0
-4 5 0
-5 6 0
-6 7 0
-7 8 0
1
";

static C5_B: &str = "
p cnf 2 1
1 0
2 0
3 0
4 0
5 0
6 0
7 0
8 0
";

static C6_A: &str = "
p cnf 8 3
1 2 3 4 5 6 7 8 0
1 8 0
";

static C6_B: &str = "
p cnf 2 1
1 8 0
";

static C7_A: &str = "
p cnf 8 3
1 2 3 4 5 6 7 8 0
3 5 0
";

static C7_B: &str = "
p cnf 2 1
3 5 0
";

static C8_A: &str = "
p cnf 8 3
1 2 3 4 5 6 7 8 0
1 5 0
";

static C8_B: &str = "
p cnf 2 1
1 5 0
";

static C9_A: &str = "
p cnf 8 3
1 2 3 4 5 6 7 8 0
2 6 0
";

static C9_B: &str = "
p cnf 2 1
2 6 0
";

static C10_A: &str = "
p cnf 8 3
1 2 3 4 5 6 7 8 0
2 7 0
";

static C10_B: &str = "
p cnf 2 1
2 7 0
";

static C11_A: &str = "
p cnf 8 3
1 2 3 4 5 6 7 8 0
1 3 5 0
";

static C11_B: &str = "
p cnf 2 1
1 3 5 0
";

static C12_A: &str = "
p cnf 8 3
1 2 3 4 5 6 7 8 0
2 4 8 0
";

static C12_B: &str = "
p cnf 2 1
2 4 8 0
";

static C13_A: &str = "
p cnf 8 3
1 2 3 4 5 6 7 8 0
1 2 3 4 5 6 7 0
";

static C13_B: &str = "
p cnf 2 1
1 2 3 4 5 6 7 0
";

static C14_A: &str = "
p cnf 8 3
1 2 3 4 5 6 7 8 0
2 3 4 5 6 7 8 0
";

static C14_B: &str = "
p cnf 2 1
2 3 4 5 6 7 8 0
";

fn get_canonical_forms() -> Vec<(Cnf, Cnf)> {
    vec![
        (
            Cnf::from_file(String::from(C1_A)),
            Cnf::from_file(String::from(C1_B)),
        ),
        (
            Cnf::from_file(String::from(C2_A)),
            Cnf::from_file(String::from(C2_B)),
        ),
        (
            Cnf::from_file(String::from(C3_A)),
            Cnf::from_file(String::from(C3_B)),
        ),
        (
            Cnf::from_file(String::from(C4_A)),
            Cnf::from_file(String::from(C4_B)),
        ),
        (
            Cnf::from_file(String::from(C5_A)),
            Cnf::from_file(String::from(C5_B)),
        ),
        (
            Cnf::from_file(String::from(C6_A)),
            Cnf::from_file(String::from(C6_B)),
        ),
        (
            Cnf::from_file(String::from(C7_A)),
            Cnf::from_file(String::from(C7_B)),
        ),
        (
            Cnf::from_file(String::from(C8_A)),
            Cnf::from_file(String::from(C8_B)),
        ),
        (
            Cnf::from_file(String::from(C9_A)),
            Cnf::from_file(String::from(C9_B)),
        ),
        (
            Cnf::from_file(String::from(C10_A)),
            Cnf::from_file(String::from(C10_B)),
        ),
        (
            Cnf::from_file(String::from(C11_A)),
            Cnf::from_file(String::from(C11_B)),
        ),
        (
            Cnf::from_file(String::from(C12_A)),
            Cnf::from_file(String::from(C12_B)),
        ),
        (
            Cnf::from_file(String::from(C13_A)),
            Cnf::from_file(String::from(C13_B)),
        ),
        (
            Cnf::from_file(String::from(C14_A)),
            Cnf::from_file(String::from(C14_B)),
        ),
    ]
}

#[test]
fn test_bdd_canonicity() {
    for (cnf1, cnf2) in get_canonical_forms().into_iter() {
        let mut man = BddManager::<AllTable<BddPtr>>::new_default_order(cnf1.num_vars());
        let r1 = man.from_cnf(&cnf1);
        let r2 = man.from_cnf(&cnf2);
        assert!(
            man.eq_bdd(r1, r2),
            "Not eq\nCNF 1: {:?}\nCNF 2: {:?}\nBDD 1:{}\n BDD 2: {}",
            cnf1,
            cnf2,
            r1.to_string_debug(),
            r2.to_string_debug()
        );
    }
}

#[test]
fn test_sdd_canonicity() {
    for (cnf1, cnf2) in get_canonical_forms().into_iter() {
        let v: Vec<VarLabel> = (0..cnf1.num_vars())
            .map(|x| VarLabel::new(x as u64))
            .collect();
        let vtree = VTree::even_split(&v, 1);
        let mut man = SddManager::<CompressionCanonicalizer>::new(vtree);
        let r1 = man.from_cnf(&cnf1);
        let r2 = man.from_cnf(&cnf2);
        assert!(
            man.sdd_eq(r1, r2),
            "Not eq\nCNF 1: {:?}\nCNF 2: {:?}\nSDD 1:{}\n SDD 2: {}",
            cnf1,
            cnf2,
            man.print_sdd(r1),
            man.print_sdd(r2)
        );
    }
}

#[test]
fn test_sdd_is_canonical() {
    for (cnf1, cnf2) in get_canonical_forms().into_iter() {
        let v: Vec<VarLabel> = (0..cnf1.num_vars())
            .map(|x| VarLabel::new(x as u64))
            .collect();
        let vtree = VTree::even_split(&v, 1);
        let mut man = SddManager::<CompressionCanonicalizer>::new(vtree);
        let r1 = man.from_cnf(&cnf1);
        let r2 = man.from_cnf(&cnf2);
        assert!(
            r1.is_canonical(),
            "Not canonical\nCNF 1: {:?}\nSDD 1:{}",
            cnf1,
            man.print_sdd(r1),
        );
        assert!(
            r2.is_canonical(),
            "Not canonical\nCNF 2: {:?}\nSDD 2:{}",
            cnf2,
            man.print_sdd(r2),
        );
    }
}

#[cfg(test)]
mod test_bdd_manager {
    use crate::builder::decision_nnf_builder::DecisionNNFBuilder;
    use crate::repr::cnf::Cnf;
    use crate::repr::var_label::VarLabel;
    use num::abs;
    use quickcheck::TestResult;
    use rsdd::builder::cache::all_app::AllTable;
    use rsdd::builder::cache::lru_app::BddApplyTable;
    use rsdd::repr::bdd::BddPtr;
    use rsdd::repr::ddnnf::{create_semantic_hash_map, DDNNFPtr};
    use rsdd::repr::model::PartialModel;
    use rsdd::repr::var_order::VarOrder;
    use rsdd::repr::vtree::VTree;
    use rsdd::repr::wmc::WmcParams;
    use rsdd::util::semiring::{RealSemiring, Semiring};
    use std::collections::HashMap;
    use std::iter::FromIterator;

    quickcheck! {
        fn test_cond_and(c: Cnf) -> bool {
            let mut mgr = super::BddManager::<AllTable<BddPtr>>::new_default_order(16);
            let cnf = mgr.from_cnf(&c);
            let v1 = VarLabel::new(0);
            let bdd1 = mgr.exists(cnf, v1);

            let bdd2 = mgr.condition(cnf, v1, true);
            let bdd3 = mgr.condition(cnf, v1, false);
            let bdd4 = mgr.or(bdd2, bdd3);
            bdd4 == bdd1
        }
    }

    quickcheck! {
        fn test_ite_and(c1: Cnf, c2: Cnf) -> bool {
            let mut mgr = super::BddManager::<AllTable<BddPtr>>::new_default_order(16);
            let cnf1 = mgr.from_cnf(&c1);
            let cnf2 = mgr.from_cnf(&c2);

            let itebdd = mgr.ite(cnf1, cnf2, BddPtr::false_ptr());
            let andbdd = mgr.and(cnf1, cnf2);

            andbdd == itebdd
        }
    }

    quickcheck! {
        fn bdd_ite_iff(c1: Cnf, c2: Cnf) -> TestResult {
            if c1.num_vars() == 0 || c1.num_vars() > 8 { return TestResult::discard() }
            if c1.clauses().len() > 12 { return TestResult::discard() }
            let mut mgr = super::BddManager::<AllTable<BddPtr>>::new_default_order(16);
            let cnf1 = mgr.from_cnf(&c1);
            let cnf2 = mgr.from_cnf(&c2);
            let iff1 = mgr.iff(cnf1, cnf2);

            let clause1 = mgr.and(cnf1, cnf2);
            let clause2 = mgr.and(cnf1.neg(), cnf2.neg());
            let and = mgr.or(clause1, clause2);

            if and != iff1 {
                println!("cnf1: {}", c1);
                println!("cnf2: {}", c2);
                println!("not equal: Bdd1: {}, Bdd2: {}", and.to_string_debug(), iff1.to_string_debug());
            }
            TestResult::from_bool(and == iff1)
        }
    }

    quickcheck! {
        fn compile_with_assignments(c1: Cnf) -> TestResult {
            if c1.num_vars() < 3 || c1.num_vars() > 8 { return TestResult::discard() }
            if c1.clauses().len() > 12 { return TestResult::discard() }
            let mut mgr = super::BddManager::<AllTable<BddPtr>>::new_default_order(c1.num_vars());
            let mut pm = PartialModel::from_litvec(&Vec::new(), c1.num_vars());
            pm.set(VarLabel::new(0), true);
            pm.set(VarLabel::new(1), true);
            let cnf1 = mgr.from_cnf_with_assignments(&c1, &pm);
            let mut cnf2 = mgr.from_cnf(&c1);
            cnf2 = mgr.condition(cnf2, VarLabel::new(0), true);
            cnf2 = mgr.condition(cnf2, VarLabel::new(1), true);
            assert_eq!(cnf1, cnf2);
            TestResult::from_bool(cnf1 == cnf2)
        }
    }

    quickcheck! {
        /// test that an SDD and BDD both compiled from the same CNF compute identical WMC
        fn wmc_eq(c1: Cnf) -> TestResult {
            // constrain the size
            if c1.num_vars() == 0 || c1.num_vars() > 8 { return TestResult::discard() }
            if c1.clauses().len() > 16 { return TestResult::discard() }

            let mut mgr = super::BddManager::<AllTable<BddPtr>>::new_default_order(c1.num_vars());
            let weight_map : HashMap<VarLabel, (RealSemiring, RealSemiring)> = HashMap::from_iter(
                (0..16).map(|x| (VarLabel::new(x as u64), (RealSemiring(0.2), RealSemiring(0.8)))));
            let cnf1 = mgr.from_cnf(&c1);
            let bddwmc = super::repr::wmc::WmcParams::new_with_default(RealSemiring(0.0), RealSemiring(1.0), weight_map.clone());
            let bddres = cnf1.wmc(mgr.get_order(), &bddwmc);
            let cnfres = c1.wmc(&weight_map);
            TestResult::from_bool(abs(bddres.0 - cnfres.0) < 0.00001)
        }
    }

    quickcheck! {
        /// test that an SDD and BDD both have the same semantic hash
        fn sdd_semantic_eq_bdd(c1: Cnf, vtree: VTree) -> bool {
            let mut bdd_mgr = super::BddManager::<AllTable<BddPtr>>::new_default_order(c1.num_vars());
            let mut sdd_mgr = super::SddManager::<rsdd::builder::canonicalize::CompressionCanonicalizer>::new(vtree);
            let map : WmcParams<rsdd::util::semiring::FiniteField<{ crate::BIG_PRIME }>>= create_semantic_hash_map(c1.num_vars());
            let bdd = bdd_mgr.from_cnf(&c1);
            let sdd = sdd_mgr.from_cnf(&c1);
            bdd.semantic_hash(bdd_mgr.get_order(), &map) == sdd.semantic_hash(sdd_mgr.get_vtree_manager(), &map)
        }
    }

    quickcheck! {
        fn wmc_bdd_dnnf_eq(c1: Cnf) -> TestResult {
            // constrain the size
            if c1.num_vars() == 0 || c1.num_vars() > 8 { return TestResult::discard() }
            if c1.clauses().len() > 16 { return TestResult::discard() }

            let mut mgr = super::BddManager::<AllTable<BddPtr>>::new_default_order(c1.num_vars());
            let weight_map : HashMap<VarLabel, (RealSemiring, RealSemiring)> = HashMap::from_iter(
                (0..16).map(|x| (VarLabel::new(x as u64), (RealSemiring(0.3), RealSemiring(0.7)))));
            let order = VarOrder::linear_order(c1.num_vars());
            let cnf1 = mgr.from_cnf(&c1);

            let mut mgr2 = DecisionNNFBuilder::new(order);
            let dnnf = mgr2.from_cnf_topdown(&c1);

            let bddwmc = super::repr::wmc::WmcParams::new_with_default(RealSemiring::zero(), RealSemiring::one(), weight_map);
            let bddres = cnf1.wmc(mgr.get_order(),  &bddwmc);
            let dnnfres = dnnf.wmc(mgr.get_order(), &bddwmc);
            let eps = f64::abs(bddres.0 - dnnfres.0) < 0.0001;
            if !eps {
              println!("error on input {}: bddres {}, cnfres {}\n topdown bdd: {}\nbottom-up bdd: {}",
                c1, bddres, dnnfres, dnnf.to_string_debug(), cnf1.to_string_debug());
            }
            TestResult::from_bool(eps)
        }
    }

    quickcheck! {
        /// test if the lru cache and the all cache give the same results
        fn bdd_lru(c1: Cnf) -> TestResult {
            let mut mgr1 = super::BddManager::<AllTable<BddPtr>>::new_default_order(16);
            let mut mgr2 = super::BddManager::<BddApplyTable<BddPtr>>::new_default_order_lru(16);

            let weight_map : HashMap<VarLabel, (RealSemiring, RealSemiring)> = HashMap::from_iter(
                (0..16).map(|x| (VarLabel::new(x as u64), (RealSemiring(0.3), RealSemiring(0.7)))));

            let bddwmc = super::repr::wmc::WmcParams::new_with_default(RealSemiring::zero(), RealSemiring::one(), weight_map);
            let cnf1 = mgr1.from_cnf(&c1);
            let cnf2 = mgr2.from_cnf(&c1);
            let wmc1 = cnf1.wmc(mgr1.get_order(), &bddwmc);
            let wmc2 = cnf2.wmc(mgr2.get_order(), &bddwmc);
            TestResult::from_bool(f64::abs(wmc1.0 - wmc2.0) < 0.00001)
        }
    }

    quickcheck! {
        fn marginal_map(c1: Cnf) -> TestResult {
            use rsdd::repr::model::PartialModel;
            // constrain the size
            if c1.num_vars() < 5 || c1.num_vars() > 8 { return TestResult::discard() }
            if c1.clauses().len() > 14 { return TestResult::discard() }

            let mut mgr = super::BddManager::<AllTable<BddPtr>>::new_default_order(c1.num_vars());
            let weight_map : HashMap<VarLabel, (RealSemiring, RealSemiring)> = HashMap::from_iter(
                (0..16).map(|x| (VarLabel::new(x as u64), (RealSemiring(0.3), RealSemiring(0.7)))));
            let cnf = mgr.from_cnf(&c1);
            let vars = vec![VarLabel::new(0), VarLabel::new(2), VarLabel::new(4)];
            let wmc = WmcParams::new_with_default(RealSemiring::zero(), RealSemiring::one(), weight_map);
            let (marg_prob, _marg_assgn) = cnf.marginal_map(&vars, mgr.num_vars(), &wmc);
            let assignments = vec![(true, true, true), (true, true, false), (true, false, true), (true, false, false),
                                   (false, true, true), (false, true, false), (false, false, true), (false, false, false)];

            let mut max : f64 = -10.0;
            let mut max_assgn : PartialModel = PartialModel::from_litvec(&[], c1.num_vars());
            for (v1, v2, v3) in assignments.iter() {
                let x = mgr.var(VarLabel::new(0), *v1);
                let y = mgr.var(VarLabel::new(2), *v2);
                let z = mgr.var(VarLabel::new(4), *v3);
                let mut conj = mgr.and(x, y);
                conj = mgr.and(conj, z);
                conj = mgr.and(conj, cnf);
                let poss_max = conj.wmc(mgr.get_order(), &wmc);
                if poss_max.0 > max {
                    max = poss_max.0;
                    max_assgn.set(VarLabel::new(0), *v1);
                    max_assgn.set(VarLabel::new(2), *v2);
                    max_assgn.set(VarLabel::new(4), *v3);
                }
            }
            if f64::abs(max - marg_prob) > 0.00001 {
                println!("cnf: {}", c1);
                println!("true map probability: {max}\nGot map probability: {marg_prob} with assignment {:?}", _marg_assgn);
            }
            TestResult::from_bool(f64::abs(max - marg_prob) < 0.00001)
        }
    }
}

#[cfg(test)]
mod test_sdd_manager {
    use crate::builder::bdd_builder::BddManager;
    use crate::repr::cnf::Cnf;
    use crate::repr::var_label::{Literal, VarLabel};
    use quickcheck::{Arbitrary, TestResult};
    use rand::rngs::SmallRng;
    use rand::seq::SliceRandom;
    use rand::SeedableRng;
    use rsdd::builder::cache::all_app::AllTable;
    use rsdd::builder::canonicalize::*;
    use rsdd::repr::bdd::BddPtr;
    use rsdd::repr::ddnnf::{create_semantic_hash_map, DDNNFPtr};
    use rsdd::repr::dtree::DTree;
    use rsdd::repr::sdd::SddPtr;
    use rsdd::repr::var_order::VarOrder;
    use rsdd::repr::vtree::VTree;
    use rsdd::repr::wmc::WmcParams;
    use rsdd::util::semiring::FiniteField;
    use std::collections::HashMap;

    quickcheck! {
        fn test_cond_and(c: Cnf) -> bool {
            let order : Vec<VarLabel> = (0..16).map(VarLabel::new).collect();
            let mut mgr = super::SddManager::<CompressionCanonicalizer>::new(VTree::even_split(&order, 4));
            let cnf = mgr.from_cnf(&c);
            let v1 = VarLabel::new(0);
            let bdd1 = mgr.exists(cnf, v1);

            let bdd2 = mgr.condition(cnf, v1, true);
            let bdd3 = mgr.condition(cnf, v1, false);
            let bdd4 = mgr.or(bdd2, bdd3);
            bdd4 == bdd1
        }
    }

    quickcheck! {
        fn ite_iff_rightlinear(c1: Cnf, c2: Cnf) -> bool {
            // println!("testing with cnf {:?}, {:?}", c1, c2);
            let order : Vec<VarLabel> = (0..16).map(VarLabel::new).collect();
            // let vtree = VTree::even_split(&order, 4);
            let vtree = VTree::right_linear(&order);
            let mut mgr = super::SddManager::<CompressionCanonicalizer>::new(vtree);
            let cnf1 = mgr.from_cnf(&c1);
            let cnf2 = mgr.from_cnf(&c2);
            let iff1 = mgr.iff(cnf1, cnf2);

            let clause1 = mgr.and(cnf1, cnf2);
            let clause2 = mgr.and(cnf1.neg(), cnf2.neg());
            let and = mgr.or(clause1, clause2);

            if and != iff1 {
                println!("Not equal:\n{}\n{}", mgr.print_sdd(and), mgr.print_sdd(iff1));
            }

            and == iff1
        }
    }

    quickcheck! {
        fn ite_iff_split(c1: Cnf, c2: Cnf) -> bool {
            let order : Vec<VarLabel> = (0..16).map(VarLabel::new).collect();
            let vtree = VTree::even_split(&order, 4);
            let mut mgr = super::SddManager::<CompressionCanonicalizer>::new(vtree);
            let cnf1 = mgr.from_cnf(&c1);
            let cnf2 = mgr.from_cnf(&c2);
            let iff1 = mgr.iff(cnf1, cnf2);

            let clause1 = mgr.and(cnf1, cnf2);
            let clause2 = mgr.and(cnf1.neg(), cnf2.neg());
            let and = mgr.or(clause1, clause2);

            if and != iff1 {
                println!("Not equal:\n{}\n{}", mgr.print_sdd(and), mgr.print_sdd(iff1));
            }

            and == iff1
        }
    }

    quickcheck! {
        /// test that the same CNF compiled by both an SDD and BDD have the same weighted model count
        /// with an even_split ordering
        fn sdd_wmc_eq_even_split(clauses: Vec<Vec<Literal>>) -> TestResult {
            let cnf = Cnf::new(clauses);
            if cnf.num_vars() < 8 || cnf.num_vars() > 16 { return TestResult::discard() }
            if cnf.clauses().len() > 16 { return TestResult::discard() }

           let weight_map = create_semantic_hash_map::< {crate::BIG_PRIME} >(cnf.num_vars());
           let order : Vec<VarLabel> = (0..cnf.num_vars()).map(|x| VarLabel::new(x as u64)).collect();
           let mut mgr = super::SddManager::<CompressionCanonicalizer>::new(VTree::even_split(&order, 3));
           let cnf_sdd = mgr.from_cnf(&cnf);
           let sdd_res = cnf_sdd.semantic_hash(mgr.get_vtree_manager(), &weight_map);


            let mut bddmgr = BddManager::<AllTable<BddPtr>>::new_default_order(cnf.num_vars());
            let cnf_bdd = bddmgr.from_cnf(&cnf);
            let bdd_res = cnf_bdd.semantic_hash(bddmgr.get_order(), &weight_map);
            assert_eq!(bdd_res, sdd_res);
            TestResult::passed()
        }
    }

    quickcheck! {
        /// test that the same CNF compiled by both an SDD and BDD have the same weighted model count
        /// with a dtree ordering
        fn sdd_wmc_eq(clauses: Vec<Vec<Literal>>) -> TestResult {
            let cnf = Cnf::new(clauses);
            if cnf.num_vars() < 8 || cnf.num_vars() > 16 { return TestResult::discard() }
            if cnf.clauses().len() > 16 { return TestResult::discard() }

            let dtree = DTree::from_cnf(&cnf, &VarOrder::linear_order(cnf.num_vars()));
            let vtree = VTree::from_dtree(&dtree).unwrap();

            let weight_map = create_semantic_hash_map::< {crate::BIG_PRIME} >(cnf.num_vars());
            let mut mgr = super::SddManager::<CompressionCanonicalizer>::new(vtree);
            let cnf_sdd = mgr.from_cnf(&cnf);
            let sdd_res = cnf_sdd.semantic_hash(mgr.get_vtree_manager(), &weight_map);


            let mut bddmgr = BddManager::<AllTable<BddPtr>>::new_default_order(cnf.num_vars());
            let cnf_bdd = bddmgr.from_cnf(&cnf);
            let bdd_res = cnf_bdd.semantic_hash(bddmgr.get_order(), &weight_map);
            assert_eq!(bdd_res, sdd_res);
            TestResult::passed()
        }
    }

    // why does this exist?
    // well, I wasn't able to figure out how to generate a random permutation of vectors from 0..16 with quickcheck
    #[derive(Clone, Debug)]
    struct SixteenVarLabels {
        order: Vec<VarLabel>,
    }

    impl Arbitrary for SixteenVarLabels {
        fn arbitrary(g: &mut quickcheck::Gen) -> Self {
            let mut rng = SmallRng::seed_from_u64(u64::arbitrary(g));
            let mut order: Vec<VarLabel> = (0..16).map(VarLabel::new).collect();
            order.shuffle(&mut rng);
            SixteenVarLabels { order }
        }
    }

    quickcheck! {
        fn sdd_left_linear_predicate(s: SixteenVarLabels) -> bool {
            let vtree = VTree::left_linear(&s.order);
            vtree.is_left_linear()
        }
    }

    quickcheck! {
        fn sdd_right_linear_predicate(s: SixteenVarLabels) -> bool {
            let vtree = VTree::right_linear(&s.order);
            vtree.is_right_linear()
        }
    }

    quickcheck! {
        fn sdd_compressed_right_linear(c: Cnf) -> bool {
            let order : Vec<VarLabel> = (0..16).map(VarLabel::new).collect();
            let vtree = VTree::right_linear(&order);
            let mut mgr = super::SddManager::<CompressionCanonicalizer>::new(vtree);
            let cnf = mgr.from_cnf(&c);
            cnf.is_compressed()
        }
    }

    quickcheck! {
        fn sdd_trimmed_right_linear(c: Cnf) -> bool {
            let order : Vec<VarLabel> = (0..16).map(VarLabel::new).collect();
            let vtree = VTree::right_linear(&order);
            let mut mgr = super::SddManager::<CompressionCanonicalizer>::new(vtree);
            let cnf = mgr.from_cnf(&c);

            cnf.is_trimmed()
        }
    }

    quickcheck! {
        fn sdd_compressed_arbitrary_vtree(c: Cnf, vtree: VTree) -> bool {
            let mut mgr = super::SddManager::<CompressionCanonicalizer>::new(vtree);
            let cnf = mgr.from_cnf(&c);
            cnf.is_compressed()
        }
    }

    quickcheck! {
        fn sdd_trimmed_arbitrary_vtree(c: Cnf, vtree: VTree) -> bool {
            let mut mgr = super::SddManager::<CompressionCanonicalizer>::new(vtree);
            let cnf = mgr.from_cnf(&c);
            cnf.is_trimmed()
        }
    }

    quickcheck! {
        fn prob_equiv_trivial(c: Cnf, vtree:VTree) -> bool {
            let mut mgr1 = super::SddManager::<CompressionCanonicalizer>::new(vtree.clone());
            let c1 = mgr1.from_cnf(&c);

            // in this test, compression is still enabled; c2 should be identical to c1
            let mut mgr2 = super::SddManager::<SemanticCanonicalizer<{ crate::BIG_PRIME }>>::new(vtree);
            let c2 = mgr2.from_cnf(&c);

            let map : WmcParams<FiniteField<100000049>> = create_semantic_hash_map(mgr1.num_vars());

            let h1 = c1.semantic_hash(mgr1.get_vtree_manager(), &map);
            let h2 = c2.semantic_hash(mgr2.get_vtree_manager(), &map);

            h1 == h2
        }
    }

    quickcheck! {
        fn prob_equiv_sdd_identity_uncompressed_depr(c: Cnf, vtree:VTree) -> TestResult {
            let mut compr_mgr = super::SddManager::<CompressionCanonicalizer>::new(vtree.clone());
            let compr_cnf = compr_mgr.from_cnf(&c);

            let mut uncompr_mgr = super::SddManager::<CompressionCanonicalizer>::new(vtree);
            uncompr_mgr.set_compression(false);
            let uncompr_cnf = uncompr_mgr.from_cnf(&c);


            let map : WmcParams<FiniteField<100000049>> = create_semantic_hash_map(compr_mgr.num_vars());

            let compr_h = compr_cnf.semantic_hash(compr_mgr.get_vtree_manager(), &map);
            let uncompr_h = uncompr_cnf.semantic_hash(uncompr_mgr.get_vtree_manager(), &map);

            if compr_h != uncompr_h {
                println!("not equal! hashes: compr: {compr_h}, uncompr: {uncompr_h}");
                println!("map: {:?}", map);
                println!("compr sdd: {}", compr_mgr.print_sdd(compr_cnf));
                println!("uncompr sdd: {}", uncompr_mgr.print_sdd(uncompr_cnf));
                TestResult::from_bool(false)
            } else {
                TestResult::from_bool(true)
            }
        }
    }

    quickcheck! {
        fn prob_equiv_sdd_identity_uncompressed(c: Cnf, vtree:VTree) -> TestResult {
            let mut compr_mgr = super::SddManager::<CompressionCanonicalizer>::new(vtree.clone());
            let compr_cnf = compr_mgr.from_cnf(&c);

            let mut uncompr_mgr = super::SddManager::<SemanticCanonicalizer<{ crate::BIG_PRIME }>>::new(vtree);
            let uncompr_cnf = uncompr_mgr.from_cnf(&c);

            if !uncompr_mgr.sdd_eq(compr_cnf, uncompr_cnf) {
                println!("not equal!");
                println!("compr sdd: {}", compr_mgr.print_sdd(compr_cnf));
                println!("uncompr sdd: {}", uncompr_mgr.print_sdd(uncompr_cnf));
                TestResult::from_bool(false)
            } else {
                TestResult::from_bool(true)
            }
        }
    }

    quickcheck! {
        fn prob_equiv_sdd_inequality(c1: Cnf, c2: Cnf, vtree:VTree) -> TestResult {
            let mut mgr = super::SddManager::<SemanticCanonicalizer<{ crate::BIG_PRIME }>>::new(vtree);
            mgr.set_compression(true); // necessary to make sure we don't generate two uncompressed SDDs that canonicalize to the same SDD
            let cnf_1 = mgr.from_cnf(&c1);
            let cnf_2 = mgr.from_cnf(&c2);

            if cnf_1 == cnf_2 {
                return TestResult::discard();
            }

            if mgr.sdd_eq(cnf_1, cnf_2) {
                println!("collision!");
                println!("sdd 1: {}", mgr.print_sdd(cnf_1));
                println!("sdd 2: {}", mgr.print_sdd(cnf_2));
                TestResult::from_bool(false)
            } else {
                TestResult::from_bool(true)
            }
        }
    }

    quickcheck! {
        fn prob_equiv_sdd_eq_vs_prob_eq(c1: Cnf, c2: Cnf, vtree:VTree) -> TestResult {
            let mut mgr = super::SddManager::<SemanticCanonicalizer<{ crate::BIG_PRIME }>>::new(vtree);
            mgr.set_compression(true); // necessary to make sure we don't generate two uncompressed SDDs that canonicalize to the same SDD
            let cnf_1 = mgr.from_cnf(&c1);
            let cnf_2 = mgr.from_cnf(&c2);

            let h_eq = mgr.sdd_eq(cnf_1, cnf_2);

            if h_eq != (cnf_1 == cnf_2) {
                println!("disagreement!");
                println!("ptr eq: {}, mgr_eq: {}", cnf_1 == cnf_2, h_eq);
                println!("sdd 1: {}", mgr.print_sdd(cnf_1));
                println!("sdd 2: {}", mgr.print_sdd(cnf_2));
                TestResult::from_bool(false)
            } else {
                TestResult::from_bool(true)
            }
        }
    }

    quickcheck! {
        /// verify that every node in the SDD compression canonicalizer has a unique semantic hash, using CompressionCanonicalizer
        fn qc_sdd_canonicity(c1: Cnf, vtree:VTree) -> TestResult {
            let mut mgr = super::SddManager::<CompressionCanonicalizer>::new(vtree);
            let _ = mgr.from_cnf(&c1);

            let map : WmcParams<FiniteField<{ crate::BIG_PRIME }>>= create_semantic_hash_map(mgr.num_vars());
            let mut seen_hashes : HashMap<u128, SddPtr> = HashMap::new();
            for sdd in mgr.node_iter() {
                let hash = sdd.semantic_hash(mgr.get_vtree_manager(), &map);
                if seen_hashes.contains_key(&hash.value()) {
                    let c = seen_hashes.get(&hash.value()).unwrap();
                    println!("cnf: {}", c1);
                    println!("probmap: {:?}", map);
                    println!("collision found for hash value {}", hash);
                    println!("sdd a: {}\n", mgr.print_sdd(sdd));
                    println!("sdd b: {}\n", mgr.print_sdd(*c));
                    return TestResult::from_bool(false);
                }
                seen_hashes.insert(hash.value(), sdd);
            }
            TestResult::from_bool(true)
        }
    }

    quickcheck! {
        /// verify that every node in the SDD with the semantic canonicalizer a unique semantic hash, using SemanticCanonicalizer
        fn qc_semantic_sdd_canonicity(c1: Cnf, vtree:VTree) -> TestResult {
            let mut mgr = super::SddManager::<SemanticCanonicalizer< {crate::BIG_PRIME} >>::new(vtree);
            let _ = mgr.from_cnf(&c1);

            let map : WmcParams<FiniteField<{ crate::BIG_PRIME }>>= create_semantic_hash_map(mgr.num_vars());
            let mut seen_hashes : HashMap<u128, SddPtr> = HashMap::new();
            for sdd in mgr.node_iter() {
                let hash = sdd.semantic_hash(mgr.get_vtree_manager(), &map);
                if seen_hashes.contains_key(&hash.value()) {
                    let c = seen_hashes.get(&hash.value()).unwrap();
                    println!("cnf: {}", c1);
                    println!("probmap: {:?}", map);
                    println!("collision found for hash value {}", hash);
                    println!("sdd a: {}\n", mgr.print_sdd(sdd));
                    println!("sdd b: {}\n", mgr.print_sdd(*c));
                    return TestResult::from_bool(false);
                }
                seen_hashes.insert(hash.value(), sdd);
            }
            TestResult::from_bool(true)
        }
    }

    quickcheck! {
<<<<<<< HEAD
        fn vtree_validity_arbitrary(vtree: VTree) -> bool {
            VTree::is_valid_vtree(&vtree)
        }
    }

    quickcheck! {
        fn vtree_validity_from_dtree(cnf: Cnf) -> bool {
            let dtree = rsdd::repr::dtree::DTree::from_cnf(&cnf, &cnf.min_fill_order());
            let vtree = VTree::from_dtree(&dtree).unwrap();
            VTree::is_valid_vtree(&vtree)
=======
        /// verify that the semantic hash of an SDDPtr + its compl is always equal to 1
        fn semantic_reg_plus_compl_eq_one(c1: Cnf, vtree:VTree) -> bool {
            let mut mgr = super::SddManager::<SemanticCanonicalizer<{ crate::BIG_PRIME }>>::new(vtree);
            let map : WmcParams<FiniteField<{ crate::BIG_PRIME }>>= create_semantic_hash_map(mgr.num_vars());

            let sdd = mgr.from_cnf(&c1);
            let compl = sdd.neg();

            let sdd_hash = sdd.semantic_hash(mgr.get_vtree_manager(), &map);
            let compl_hash = compl.semantic_hash(mgr.get_vtree_manager(), &map);

            let sum = (sdd_hash + compl_hash).value();

            if sum != 1 {
                println!("hashes do not sum to one; Reg: {}, Compl: {}", sdd_hash, compl_hash);
            }

            sum == 1
>>>>>>> 26b1cf0f
        }
    }
}<|MERGE_RESOLUTION|>--- conflicted
+++ resolved
@@ -870,7 +870,6 @@
     }
 
     quickcheck! {
-<<<<<<< HEAD
         fn vtree_validity_arbitrary(vtree: VTree) -> bool {
             VTree::is_valid_vtree(&vtree)
         }
@@ -881,7 +880,10 @@
             let dtree = rsdd::repr::dtree::DTree::from_cnf(&cnf, &cnf.min_fill_order());
             let vtree = VTree::from_dtree(&dtree).unwrap();
             VTree::is_valid_vtree(&vtree)
-=======
+        }
+    }
+
+    quickcheck! {
         /// verify that the semantic hash of an SDDPtr + its compl is always equal to 1
         fn semantic_reg_plus_compl_eq_one(c1: Cnf, vtree:VTree) -> bool {
             let mut mgr = super::SddManager::<SemanticCanonicalizer<{ crate::BIG_PRIME }>>::new(vtree);
@@ -900,7 +902,6 @@
             }
 
             sum == 1
->>>>>>> 26b1cf0f
         }
     }
 }