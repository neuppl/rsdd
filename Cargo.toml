[package]
name = "rsdd"
version = "0.1.0"
edition = "2021"
authors = ["Steven Holtzen <sholtzen@gmail.com>"]
license = "MIT"
repository = "https://github.com/neuppl/rsdd"
description = "Rust decision diagrams."
resolver = "2"

[dependencies]
rand = "0.8.5"
dimacs = "0.2.0"
primal = "0.3.0"
pretty = "0.3.3"
maplit = "1.0.1"
quickcheck = "1.0.3"
serde = { version = "1.0", features = ["derive"] }
rustc-hash = "1.1.0"
bit-set = "0.5.3"
segment-tree = "2.0.0"
bumpalo = "3.11.1"
petgraph = "0.6.2"
rsgm = { git = "https://github.com/neuppl/rsgm" }
rand_chacha = "0.3.1"
itertools = { version = "0.10.5", optional = true }
indexmap = { version = "1.9.3", optional = true }

<<<<<<< HEAD
[features]
hypergraph = ["dep:itertools", "dep:indexmap"]
=======
[target.'cfg(target_arch = "wasm32")'.dependencies]
getrandom = { version = "0.2", features = ["js"] }
serde_json = { version = "1.0.81" }
serde-wasm-bindgen = { version = "0.4" }
wasm-bindgen = { version = "0.2.84" }


# test-only
[dev-dependencies]
time-test = "0.2.2"
clap = { version = "4.2.1", features = ["derive"] }
serde_json = { version = "1.0.81" }
>>>>>>> 73b5ea75

[lib]
name = "rsdd"
path = "src/lib.rs"
crate-type = ["cdylib", "lib"]

[profile.release]
opt-level = 3
debug = false
debug-assertions = false
overflow-checks = false
lto = true
panic = 'abort'
incremental = false
codegen-units = 16
rpath = false

[[example]]
name = "one_shot_benchmark"
path = "examples/one_shot_benchmark.rs"

[[example]]
name = "bayesian_network_compiler"
path = "examples/bayesian_network_compiler.rs"

[[example]]
name = "semantic_hash_experiment"
path = "examples/semantic_hash_experiment.rs"

[[example]]
name = "marginal_map_experiment"
path = "examples/marginal_map_experiment.rs"<|MERGE_RESOLUTION|>--- conflicted
+++ resolved
@@ -26,23 +26,21 @@
 itertools = { version = "0.10.5", optional = true }
 indexmap = { version = "1.9.3", optional = true }
 
-<<<<<<< HEAD
 [features]
 hypergraph = ["dep:itertools", "dep:indexmap"]
-=======
+
 [target.'cfg(target_arch = "wasm32")'.dependencies]
 getrandom = { version = "0.2", features = ["js"] }
 serde_json = { version = "1.0.81" }
 serde-wasm-bindgen = { version = "0.4" }
 wasm-bindgen = { version = "0.2.84" }
 
-
 # test-only
 [dev-dependencies]
 time-test = "0.2.2"
 clap = { version = "4.2.1", features = ["derive"] }
 serde_json = { version = "1.0.81" }
->>>>>>> 73b5ea75
+
 
 [lib]
 name = "rsdd"
